--- conflicted
+++ resolved
@@ -1,44 +1,36 @@
-use crate::remote::base_repo_path;
-use git_repository as git;
-
-pub(crate) fn repo_path(name: &str) -> std::path::PathBuf {
-    let dir =
-        git_testtools::scripted_fixture_repo_read_only_with_args("make_fetch_repos.sh", [base_repo_path()]).unwrap();
-    dir.join(name)
-}
-
-pub(crate) fn repo_rw(name: &str) -> (git::Repository, git_testtools::tempfile::TempDir) {
-    let dir = git_testtools::scripted_fixture_repo_writable_with_args(
-        "make_fetch_repos.sh",
-        [base_repo_path()],
-        git_testtools::Creation::ExecuteScript,
-    )
-    .unwrap();
-    let repo = git::open_opts(dir.path().join(name), git::open::Options::isolated()).unwrap();
-    (repo, dir)
-}
-
 #[cfg(any(feature = "blocking-network-client", feature = "async-network-client-async-std"))]
 mod blocking_and_async_io {
     use git_repository as git;
     use git_repository::remote::Direction::Fetch;
     use std::sync::atomic::AtomicBool;
 
-    use super::{repo_path, repo_rw};
     use crate::remote::{into_daemon_remote_if_async, spawn_git_daemon_if_async};
     use git_features::progress;
     use git_protocol::maybe_async;
     use git_repository::remote::fetch;
     use git_testtools::hex_to_id;
 
-<<<<<<< HEAD
-    use crate::remote;
-    fn repo_rw(name: &str) -> (git::Repository, git_testtools::tempfile::TempDir) {
+    pub(crate) fn base_repo_path() -> String {
+        git::path::realpath(
+            git_testtools::scripted_fixture_repo_read_only("make_remote_repos.sh")
+                .unwrap()
+                .join("base"),
+        )
+        .unwrap()
+        .to_string_lossy()
+        .into_owned()
+    }
+
+    pub(crate) fn repo_path(name: &str) -> std::path::PathBuf {
+        let dir = git_testtools::scripted_fixture_repo_read_only_with_args("make_fetch_repos.sh", [base_repo_path()])
+            .unwrap();
+        dir.join(name)
+    }
+
+    pub(crate) fn repo_rw(name: &str) -> (git::Repository, git_testtools::tempfile::TempDir) {
         let dir = git_testtools::scripted_fixture_repo_writable_with_args(
             "make_fetch_repos.sh",
-            [git::path::realpath(remote::repo_path("base"))
-                .unwrap()
-                .to_string_lossy()],
+            [base_repo_path()],
             git_testtools::Creation::ExecuteScript,
         )
         .unwrap();
@@ -46,15 +38,11 @@
         (repo, dir)
     }
 
-    #[test]
-    fn fetch_empty_pack() -> crate::Result {
-=======
     #[maybe_async::test(
         feature = "blocking-network-client",
         async(feature = "async-network-client-async-std", async_std::test)
     )]
     async fn fetch_empty_pack() -> crate::Result {
->>>>>>> 0c9c48b3
         let (repo, _tmp) = repo_rw("two-origins");
         let daemon = spawn_git_daemon_if_async(repo_path("base"))?;
         let mut remote = into_daemon_remote_if_async(
